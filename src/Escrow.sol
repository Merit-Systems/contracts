// SPDX-License-Identifier: MIT
pragma solidity ^0.8.26;

import {Owned}             from "solmate/auth/Owned.sol";
import {ERC20}             from "solmate/tokens/ERC20.sol";
import {SafeTransferLib}   from "solmate/utils/SafeTransferLib.sol";
import {FixedPointMathLib} from "solmate/utils/FixedPointMathLib.sol";
import {EnumerableSet}     from "@openzeppelin/contracts/utils/structs/EnumerableSet.sol";
import {ECDSA}             from "@openzeppelin/contracts/utils/cryptography/ECDSA.sol";

import {IEscrow} from "../interface/IEscrow.sol";
import {Errors}  from "../libraries/Errors.sol";

/// @author shafu
contract Escrow is Owned, IEscrow {
    using SafeTransferLib   for ERC20;
    using EnumerableSet     for EnumerableSet.AddressSet;
    using FixedPointMathLib for uint;

    /* -------------------------------------------------------------------------- */
    /*                                   CONSTANTS                                */
    /* -------------------------------------------------------------------------- */
    uint16 public constant MAX_FEE = 1_000; // 10 %

    bytes32 public constant SET_ADMIN_TYPEHASH =
        keccak256("SetAdmin(uint256 repoId,uint256 accountId,address[] admins,uint256 nonce,uint256 signatureDeadline)");
    bytes32 public constant CLAIM_TYPEHASH =
<<<<<<< HEAD
        keccak256("Claim(uint[] distributionIds,address recipient,uint nonce,uint signatureDeadline)");
=======
        keccak256("Claim(uint256[] distributionIds,address recipient,uint256 nonce,uint256 deadline)");
>>>>>>> 7af8eda8

    /* -------------------------------------------------------------------------- */
    /*                                     TYPES                                  */
    /* -------------------------------------------------------------------------- */
    struct Account {
        mapping(address => uint) balance;          // token → balance
        bool                     hasDistributions; // whether any distributions have occurred
        EnumerableSet.AddressSet admins;           // set of authorized admins
        EnumerableSet.AddressSet distributors;     // set of authorized distributors
        bool                     exists;  
    }

    struct Distribution {
        uint               amount;
        ERC20              token;
        address            payer;
        address            recipient;
        uint               claimDeadline; // unix seconds
        uint               fee;           // fee rate at creation time (basis points)
        DistributionStatus status;        // Distributed → Claimed / Reclaimed
        DistributionType   _type;         // Repo or Solo
        bool               exists;
    }

    enum DistributionType {
        Repo,
        Solo
    }

    enum DistributionStatus { 
        Distributed,
        Claimed,
        Reclaimed
    }

    struct DistributionParams {
        uint256 amount;
        address recipient;
        uint32  claimPeriod; // seconds
        ERC20   token;
    }

    struct RepoAccount {
        uint repoId;
        uint accountId;
    }

    /* -------------------------------------------------------------------------- */
    /*                                STATE VARIABLES                             */
    /* -------------------------------------------------------------------------- */
    mapping(uint => mapping(uint => Account)) accounts;      // repoId → accountId → Account

    mapping(uint => Distribution) public distributions;      // distributionId → Distribution
    mapping(uint => RepoAccount)  public distributionToRepo; // distributionId → RepoAccount (for repo distributions)

    mapping(address => uint) public recipientNonce;          // recipient → nonce
    uint                     public ownerNonce;    

    uint    public fee;
    address public feeRecipient;
    uint    public batchLimit; 

    EnumerableSet.AddressSet private whitelistedTokens;

    address public signer;

    uint public batchCount;
    uint public distributionCount;

    /* -------------------------------------------------------------------------- */
    /*                               EIP‑712 DOMAIN                               */
    /* -------------------------------------------------------------------------- */
    uint    internal immutable INITIAL_CHAIN_ID;
    bytes32 internal immutable INITIAL_DOMAIN_SEPARATOR;

    /* -------------------------------------------------------------------------- */
    /*                                 MODIFIERS                                  */
    /* -------------------------------------------------------------------------- */
    modifier onlyRepoAdmin(uint repoId, uint accountId) {
        require(accounts[repoId][accountId].admins.contains(msg.sender), Errors.NOT_REPO_ADMIN);
        _;
    }

    /* -------------------------------------------------------------------------- */
    /*                                 CONSTRUCTOR                                */
    /* -------------------------------------------------------------------------- */
    constructor(
        address          _owner,
        address          _signer,
        address[] memory _whitelistedTokens,
        uint             _fee,
        uint             _batchLimit
    ) Owned(_owner) {
        require(_fee <= MAX_FEE, Errors.INVALID_FEE);

        signer                   = _signer;
        feeRecipient             = _owner;
        fee                      = _fee;
        batchLimit               = _batchLimit;
        INITIAL_CHAIN_ID         = block.chainid;
        INITIAL_DOMAIN_SEPARATOR = _domainSeparator();

        for (uint i; i < _whitelistedTokens.length; ++i) {
            require(whitelistedTokens.add(_whitelistedTokens[i]), Errors.TOKEN_ALREADY_WHITELISTED);
            emit WhitelistedToken(_whitelistedTokens[i]);
        }
    }

    /* -------------------------------------------------------------------------- */
    /*                              INIT REPO ADMIN                               */
    /* -------------------------------------------------------------------------- */
    function initRepo(
        uint      repoId,
        uint      accountId,
        address[] calldata admins,
        uint      signatureDeadline,
        uint8     v,
        bytes32   r,
        bytes32   s
    ) external {
        Account storage account = accounts[repoId][accountId];

        require(!account.exists,                      Errors.REPO_ALREADY_INITIALIZED);
        require(admins.length   >  0,                 Errors.INVALID_AMOUNT);
        require(admins.length   <= batchLimit,        Errors.BATCH_LIMIT_EXCEEDED);
        require(block.timestamp <= signatureDeadline, Errors.SIGNATURE_EXPIRED);

        bytes32 digest = keccak256(
            abi.encodePacked(
                "\x19\x01",
                DOMAIN_SEPARATOR(),
                keccak256(abi.encode(
                    SET_ADMIN_TYPEHASH,
                    repoId,
                    accountId,
                    keccak256(abi.encode(admins)),
                    ownerNonce,
                    signatureDeadline
                ))
            )
        );
        require(ECDSA.recover(digest, v, r, s) == owner, Errors.INVALID_SIGNATURE);

        ownerNonce++;
        account.exists = true;
        
        for (uint i; i < admins.length; ++i) {
            require(admins[i] != address(0), Errors.INVALID_ADDRESS);
            account.admins.add(admins[i]);
            emit AddedAdmin(repoId, accountId, address(0), admins[i]);
        }
        
        emit InitializedRepo(repoId, accountId, admins);
    }

    /* -------------------------------------------------------------------------- */
    /*                                   FUND REPO                                */
    /* -------------------------------------------------------------------------- */
    function fundRepo(
        uint  repoId,
        uint  accountId,
        ERC20 token,
        uint  amount,
        bytes calldata data
    ) external {
        require(whitelistedTokens.contains(address(token)), Errors.INVALID_TOKEN);
        require(amount > 0,                                 Errors.INVALID_AMOUNT);

        token.safeTransferFrom(msg.sender, address(this), amount);

        accounts[repoId][accountId].balance[address(token)] += amount;

        emit FundedRepo(repoId, accountId, address(token), msg.sender, amount, data);
    }

    /* -------------------------------------------------------------------------- */
    /*                              DISTRIBUTE REPO / SOLO                        */
    /* -------------------------------------------------------------------------- */
    function distributeFromRepo(
        uint                          repoId,
        uint                          accountId,
        DistributionParams[] calldata _distributions,
        bytes                memory   data
    ) 
        external 
        returns (uint[] memory distributionIds)
    {
        require(_distributions.length <= batchLimit, Errors.BATCH_LIMIT_EXCEEDED);
        
        Account storage account = accounts[repoId][accountId];

        bool isAdmin       = account.admins.contains(msg.sender);
        bool isDistributor = account.distributors.contains(msg.sender);
        require(isAdmin || isDistributor, Errors.NOT_AUTHORIZED_DISTRIBUTOR);
        
        distributionIds = new uint[](_distributions.length);
        uint batchId    = batchCount++;

        for (uint i; i < _distributions.length; ++i) {
            DistributionParams calldata distribution = _distributions[i];
            
            uint balance = account.balance[address(distribution.token)];
            require(balance >= distribution.amount, Errors.INSUFFICIENT_BALANCE);
            account.balance[address(distribution.token)] = balance - distribution.amount;

            uint distributionId = _createDistribution(distribution, DistributionType.Repo);
            distributionIds[i]  = distributionId;

            distributionToRepo[distributionId] = RepoAccount({
                repoId:    repoId,
                accountId: accountId
            });
            account.hasDistributions = true;

            emit DistributedFromRepo(
                batchId,
                distributionId,
                distribution.recipient,
                address(distribution.token),
                distribution.amount,
                block.timestamp + distribution.claimPeriod
            );
        } 
        emit DistributedFromRepoBatch(batchId, repoId, accountId, distributionIds, data);
    }

    ///
    function distributeFromSender(
        DistributionParams[] calldata _distributions,
        bytes                calldata data
    ) 
        external 
        returns (uint[] memory distributionIds)
    {
        require(_distributions.length <= batchLimit, Errors.BATCH_LIMIT_EXCEEDED);
        
        distributionIds = new uint[](_distributions.length);
        uint batchId    = batchCount++;
        
        for (uint i; i < _distributions.length; ++i) {
            DistributionParams calldata distribution = _distributions[i];
            distribution.token.safeTransferFrom(msg.sender, address(this), distribution.amount);
            uint distributionId = _createDistribution(distribution, DistributionType.Solo);
            distributionIds[i]  = distributionId;

            emit DistributedFromSender(
                batchId,
                distributionId,
                msg.sender,
                distribution.recipient,
                address(distribution.token),
                distribution.amount,
                block.timestamp + distribution.claimPeriod
            );
        } 
        emit DistributedFromSenderBatch(batchId, distributionIds, data);
    }

    ///
    function _createDistribution(
        DistributionParams calldata distribution,
        DistributionType            _type
    ) 
        internal 
        returns (uint distributionId) 
    {
        require(distribution.recipient  != address(0),                   Errors.INVALID_ADDRESS);
        require(distribution.amount      > 0,                            Errors.INVALID_AMOUNT);
        require(whitelistedTokens.contains(address(distribution.token)), Errors.INVALID_TOKEN);

        // Validate that after fees, recipient will receive at least 1 wei
        uint feeAmount = distribution.amount.mulDivUp(fee, 10_000);
        require(distribution.amount > feeAmount, Errors.INVALID_AMOUNT);

        distributionId = distributionCount++;

        distributions[distributionId] = Distribution({
            amount:        distribution.amount,
            token:         distribution.token,
            recipient:     distribution.recipient,
            claimDeadline: block.timestamp + distribution.claimPeriod,
            status:        DistributionStatus.Distributed,
            exists:        true,
            _type:         _type,
            payer:         _type == DistributionType.Solo ? msg.sender : address(0),
            fee:           fee
        });
    }

    /* -------------------------------------------------------------------------- */
    /*                                   CLAIM                                    */
    /* -------------------------------------------------------------------------- */
    function claim(
        uint[] memory  distributionIds,
        uint256        signatureDeadline,
        uint8          v,
        bytes32        r,
        bytes32        s,
        bytes calldata data
    ) external {
        require(block.timestamp        <= signatureDeadline, Errors.SIGNATURE_EXPIRED);
        require(distributionIds.length >  0,                 Errors.INVALID_AMOUNT);
        require(distributionIds.length <= batchLimit,        Errors.BATCH_LIMIT_EXCEEDED);

        uint batchId = batchCount++;

        require(ECDSA.recover(
            keccak256(
                abi.encodePacked(
                    "\x19\x01",
                    DOMAIN_SEPARATOR(),
                    keccak256(abi.encode(
                        CLAIM_TYPEHASH,
                        keccak256(abi.encode(distributionIds)),
                        msg.sender,
                        recipientNonce[msg.sender],
                        signatureDeadline
                    ))
                )
            ), v, r, s) == signer, Errors.INVALID_SIGNATURE);

        recipientNonce[msg.sender]++;

        for (uint i; i < distributionIds.length; ++i) {
            uint distributionId = distributionIds[i];
            Distribution storage distribution = distributions[distributionId];

            require(distribution.exists,                                      Errors.INVALID_DISTRIBUTION_ID);
            require(distribution.status    == DistributionStatus.Distributed, Errors.ALREADY_CLAIMED);
            require(distribution.recipient == msg.sender,                     Errors.INVALID_RECIPIENT);

            distribution.status = DistributionStatus.Claimed;
             
            uint feeAmount = distribution.amount.mulDivUp(distribution.fee, 10_000);
            // Cap fee to ensure recipient gets at least 1 wei
            if (feeAmount >= distribution.amount) {
                feeAmount = distribution.amount - 1;
            }
            uint netAmount = distribution.amount - feeAmount;
            
            if (feeAmount > 0) distribution.token.safeTransfer(feeRecipient, feeAmount);
            distribution.token.safeTransfer(msg.sender, netAmount);
            
            emit Claimed(batchId, distributionId, msg.sender, netAmount, distribution.fee);
        }
        emit ClaimedBatch(batchId, distributionIds, msg.sender, data);
    }

    /* -------------------------------------------------------------------------- */
    /*                                RECLAIM FUNDS                                */
    /* -------------------------------------------------------------------------- */
    function reclaimRepoFunds(
        uint    repoId,
        uint    accountId,
        address token,
        uint    amount
    ) 
        external 
        onlyRepoAdmin(repoId, accountId) 
    {
        require(whitelistedTokens.contains(token),             Errors.INVALID_TOKEN);
        require(amount > 0,                                    Errors.INVALID_AMOUNT);
        require(!accounts[repoId][accountId].hasDistributions, Errors.REPO_HAS_DISTRIBUTIONS);
        
        uint balance = accounts[repoId][accountId].balance[token];
        require(balance >= amount, Errors.INSUFFICIENT_BALANCE);
        
        accounts[repoId][accountId].balance[token] = balance - amount;
        ERC20(token).safeTransfer(msg.sender, amount);
        
        emit ReclaimedRepoFunds(repoId, accountId, msg.sender, amount);
    }

    /* -------------------------------------------------------------------------- */
    /*                               RECLAIM REPO DISTRIBUTIONS                   */
    /* -------------------------------------------------------------------------- */
    function reclaimRepoDistributions(
        uint            repoId,
        uint            accountId,
        uint[] calldata distributionIds,
        bytes  calldata data
    ) external {
        require(distributionIds.length <= batchLimit, Errors.BATCH_LIMIT_EXCEEDED);

        uint batchId = batchCount++;
        
        for (uint i; i < distributionIds.length; ++i) {
            uint distributionId = distributionIds[i];
            Distribution storage distribution = distributions     [distributionId];
            RepoAccount  memory repoAccount   = distributionToRepo[distributionId];
            
            require(distribution.exists,                                                Errors.INVALID_DISTRIBUTION_ID);
            require(distribution._type  == DistributionType.Repo,                       Errors.NOT_REPO_DISTRIBUTION);
            require(distribution.status == DistributionStatus.Distributed,              Errors.ALREADY_CLAIMED);
            require(block.timestamp     >= distribution.claimDeadline,                  Errors.STILL_CLAIMABLE);
            require(repoAccount.repoId == repoId && repoAccount.accountId == accountId, Errors.DISTRIBUTION_NOT_FROM_REPO);

            distribution.status = DistributionStatus.Reclaimed;
            
            accounts[repoAccount.repoId][repoAccount.accountId].balance[address(distribution.token)] += distribution.amount;
            
            emit ReclaimedRepoDistribution(batchId, distributionId, msg.sender, distribution.amount);
        }
        emit ReclaimedRepoDistributionsBatch(batchId, repoId, accountId, distributionIds, data);
    }

    /* -------------------------------------------------------------------------- */
    /*                               RECLAIM SENDER DISTRIBUTIONS                 */
    /* -------------------------------------------------------------------------- */
    function reclaimSenderDistributions(
        uint[] calldata distributionIds,
        bytes  calldata data
    ) external {
        require(distributionIds.length <= batchLimit, Errors.BATCH_LIMIT_EXCEEDED);

        uint batchId = batchCount++;
        
        for (uint i; i < distributionIds.length; ++i) {
            uint                 distributionId = distributionIds[i];
            Distribution storage distribution   = distributions[distributionId];
            
            require(distribution.exists,                                   Errors.INVALID_DISTRIBUTION_ID);
            require(distribution._type  == DistributionType.Solo,          Errors.NOT_DIRECT_DISTRIBUTION);
            require(distribution.status == DistributionStatus.Distributed, Errors.ALREADY_CLAIMED);
            require(block.timestamp     >= distribution.claimDeadline,     Errors.STILL_CLAIMABLE);
            
            distribution.status = DistributionStatus.Reclaimed;
            distribution.token.safeTransfer(distribution.payer, distribution.amount);
            
            emit ReclaimedSenderDistribution(batchId, distributionId, distribution.payer, distribution.amount);
        }
        emit ReclaimedSenderDistributionsBatch(batchId, distributionIds, data);
    }

    /* -------------------------------------------------------------------------- */
    /*                              ONLY OWNER                                    */
    /* -------------------------------------------------------------------------- */
    function whitelistToken(address token) 
        external 
        onlyOwner 
    {
        require(whitelistedTokens.add(token), Errors.TOKEN_ALREADY_WHITELISTED);
        emit WhitelistedToken(token);
    }

    function setFee(uint newFee) 
        external 
        onlyOwner 
    {
        require(newFee <= MAX_FEE, Errors.INVALID_FEE);
        uint oldFee = fee;
        fee = newFee;
        emit FeeSet(oldFee, newFee);
    }

    function setFeeRecipient(address newRec) 
        external 
        onlyOwner 
    {
        address oldRecipient = feeRecipient;
        feeRecipient = newRec;
        emit FeeRecipientSet(oldRecipient, newRec);
    }

    function setSigner(address newSigner) 
        external 
        onlyOwner 
    {
        address oldSigner = signer;
        signer = newSigner;
        emit SignerSet(oldSigner, newSigner);
    }

    function setBatchLimit(uint newBatchLimit) 
        external 
        onlyOwner 
    {
        require(newBatchLimit > 0, Errors.INVALID_AMOUNT);
        batchLimit = newBatchLimit;
        emit BatchLimitSet(newBatchLimit);
    }

    /* -------------------------------------------------------------------------- */
    /*                              ONLY REPO ADMIN                              */
    /* -------------------------------------------------------------------------- */
    function addAdmins(uint repoId, uint accountId, address[] calldata admins) 
        external 
        onlyRepoAdmin(repoId, accountId) 
    {
        require(admins.length >  0,          Errors.INVALID_AMOUNT);
        require(admins.length <= batchLimit, Errors.BATCH_LIMIT_EXCEEDED);
        
        Account storage account = accounts[repoId][accountId];
        for (uint i; i < admins.length; ++i) {
            address admin = admins[i];
            require(admin != address(0), Errors.INVALID_ADDRESS);
            if (account.admins.add(admin)) {
                emit AddedAdmin(repoId, accountId, address(0), admin);
            }
        }
    }

    function removeAdmins(uint repoId, uint accountId, address[] calldata admins) 
        external 
        onlyRepoAdmin(repoId, accountId) 
    {
        require(admins.length >  0,          Errors.INVALID_AMOUNT);
        require(admins.length <= batchLimit, Errors.BATCH_LIMIT_EXCEEDED);
        
        Account storage account = accounts[repoId][accountId];
        
        // Ensure we don't remove all admins
        require(account.admins.length() > admins.length, Errors.CANNOT_REMOVE_ALL_ADMINS);
        
        for (uint i; i < admins.length; ++i) {
            address admin = admins[i];
            if (account.admins.remove(admin)) {
                emit RemovedAdmin(repoId, accountId, admin);
            }
        }
    }

    function addDistributors(uint repoId, uint accountId, address[] calldata distributors) 
        external 
        onlyRepoAdmin(repoId, accountId) 
    {
        require(distributors.length <= batchLimit, Errors.BATCH_LIMIT_EXCEEDED);
        
        Account storage account = accounts[repoId][accountId];
        for (uint i; i < distributors.length; ++i) {
            address distributor = distributors[i];
            require(distributor != address(0), Errors.INVALID_ADDRESS);
            if (!account.distributors.contains(distributor)) {
                account.distributors.add(distributor);
                emit AddedDistributor(repoId, accountId, distributor);
            }
        }
    }

    function removeDistributors(uint repoId, uint accountId, address[] calldata distributors) 
        external 
        onlyRepoAdmin(repoId, accountId) 
    {
        require(distributors.length <= batchLimit, Errors.BATCH_LIMIT_EXCEEDED);
        
        Account storage account = accounts[repoId][accountId];
        for (uint i; i < distributors.length; ++i) {
            address distributor = distributors[i];
            if (account.distributors.remove(distributor)) {
                emit RemovedDistributor(repoId, accountId, distributor);
            }
        }
    }

    /* -------------------------------------------------------------------------- */
    /*                           DOMAIN‑SEPARATOR LOGIC                           */
    /* -------------------------------------------------------------------------- */
    function _domainSeparator() private view returns (bytes32) {
        return keccak256(
            abi.encode(
                keccak256("EIP712Domain(string name,string version,uint256 chainId,address verifyingContract)"),
                keccak256(bytes("Escrow")),
                keccak256(bytes("1")),
                block.chainid,
                address(this)
            )
        );
    }
    function DOMAIN_SEPARATOR() public view returns (bytes32) {
        return block.chainid == INITIAL_CHAIN_ID ? INITIAL_DOMAIN_SEPARATOR : _domainSeparator();
    }

    /* -------------------------------------------------------------------------- */
    /*                                   GETTERS                                  */
    /* -------------------------------------------------------------------------- */
    function getAllAdmins(uint repoId, uint accountId) 
        external 
        view 
        returns (address[] memory admins) 
    {
        EnumerableSet.AddressSet storage adminSet = accounts[repoId][accountId].admins;
        uint len = adminSet.length();
        admins = new address[](len);
        for (uint i; i < len; ++i) {
            admins[i] = adminSet.at(i);
        }
    }

    function getIsAuthorizedAdmin(uint repoId, uint accountId, address admin) 
        external 
        view 
        returns (bool) 
    {
        return accounts[repoId][accountId].admins.contains(admin);
    }

    function getIsAuthorizedDistributor(uint repoId, uint accountId, address distributor) 
        external 
        view 
        returns (bool) 
    {
        return accounts[repoId][accountId].distributors.contains(distributor);
    }

    function canDistribute(uint repoId, uint accountId, address caller) 
        external 
        view 
        returns (bool) 
    {
        return accounts[repoId][accountId].admins.contains(caller) || accounts[repoId][accountId].distributors.contains(caller);
    }

    function getAllDistributors(uint repoId, uint accountId) 
        external 
        view 
        returns (address[] memory distributors) 
    {
        EnumerableSet.AddressSet storage distributorSet = accounts[repoId][accountId].distributors;
        uint len = distributorSet.length();
        distributors = new address[](len);
        for (uint i; i < len; ++i) {
            distributors[i] = distributorSet.at(i);
        }
    }

    function getAccountBalance(uint repoId, uint accountId, address token) 
        external 
        view 
        returns (uint) 
    {
        return accounts[repoId][accountId].balance[token];
    }

    function getAccountHasDistributions(uint repoId, uint accountId) 
        external 
        view 
        returns (bool) 
    {
        return accounts[repoId][accountId].hasDistributions;
    }

    function getAccountExists(uint repoId, uint accountId) 
        external 
        view 
        returns (bool) 
    {
        return accounts[repoId][accountId].exists;
    }

    function getDistribution(uint distributionId) 
        external 
        view 
        returns (Distribution memory) 
    {
        Distribution memory distribution = distributions[distributionId];
        require(distribution.exists, Errors.INVALID_DISTRIBUTION_ID);
        return distribution;
    }

    function getDistributionRepo(uint distributionId) 
        external 
        view 
        returns (RepoAccount memory) 
    {
        require(distributions[distributionId].exists, Errors.INVALID_DISTRIBUTION_ID);
        require(distributions[distributionId]._type == DistributionType.Repo, Errors.NOT_REPO_DISTRIBUTION);
        return distributionToRepo[distributionId];
    }

    function isSoloDistribution(uint distributionId) 
        external 
        view 
        returns (bool) 
    {
        return distributions[distributionId].exists && 
               distributions[distributionId]._type == DistributionType.Solo;
    }

    function getAllWhitelistedTokens() 
        external 
        view 
        returns (address[] memory tokens) 
    {
        uint len = whitelistedTokens.length();
        tokens   = new address[](len);
        for (uint i; i < len; ++i) tokens[i] = whitelistedTokens.at(i);
    }

    function isTokenWhitelisted(address token) 
        external 
        view 
        returns (bool) 
    {
        return whitelistedTokens.contains(token);
    }
}<|MERGE_RESOLUTION|>--- conflicted
+++ resolved
@@ -25,11 +25,7 @@
     bytes32 public constant SET_ADMIN_TYPEHASH =
         keccak256("SetAdmin(uint256 repoId,uint256 accountId,address[] admins,uint256 nonce,uint256 signatureDeadline)");
     bytes32 public constant CLAIM_TYPEHASH =
-<<<<<<< HEAD
-        keccak256("Claim(uint[] distributionIds,address recipient,uint nonce,uint signatureDeadline)");
-=======
         keccak256("Claim(uint256[] distributionIds,address recipient,uint256 nonce,uint256 deadline)");
->>>>>>> 7af8eda8
 
     /* -------------------------------------------------------------------------- */
     /*                                     TYPES                                  */
