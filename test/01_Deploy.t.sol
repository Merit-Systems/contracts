--- conflicted
+++ resolved
@@ -278,17 +278,8 @@
         assertEq(deployedEscrow.MAX_FEE(), 1000);
         
         // Verify type hashes
-<<<<<<< HEAD
-        bytes32 expectedSetAdminTypehash = keccak256(
-            "SetAdmin(uint repoId,uint accountId,address[] admins,uint nonce,uint signatureDeadline)"
-        );
-        bytes32 expectedClaimTypehash = keccak256(
-            "Claim(uint[] distributionIds,address recipient,uint nonce,uint signatureDeadline)"
-        );
-=======
         bytes32 expectedSetAdminTypehash = keccak256("SetAdmin(uint256 repoId,uint256 accountId,address[] admins,uint256 nonce,uint256 signatureDeadline)");
         bytes32 expectedClaimTypehash = keccak256("Claim(uint256[] distributionIds,address recipient,uint256 nonce,uint256 deadline)");
->>>>>>> 7af8eda8
         
         assertEq(deployedEscrow.SET_ADMIN_TYPEHASH(), expectedSetAdminTypehash);
         assertEq(deployedEscrow.CLAIM_TYPEHASH(), expectedClaimTypehash);
