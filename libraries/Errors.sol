// SPDX-License-Identifier: MIT
pragma solidity =0.8.26;

library Errors {
    string internal constant NOT_OWNER                 = "Not Owner";
    string internal constant NOT_SUPPORTED             = "Not Supported";
    string internal constant ALREADY_INITIALIZED       = "Already Initialized";
    string internal constant LENGTH_MISMATCH           = "Length Mismatch";
    string internal constant ZERO_SHARE                = "Zero Share";
    string internal constant NO_TIME_ELAPSED           = "No Time Elapsed";
    string internal constant NO_NEW_MINTED_SHARES      = "No New Minted Shares";
    string internal constant NO_PULL_REQUESTS          = "No Pull Requests";
    string internal constant NO_WEIGHTS                = "No Weights";
    string internal constant NOT_INITIALIZED           = "Not Initialized";
    string internal constant NOT_ACCOUNT_OWNER         = "Not Account Owner";
    string internal constant ALREADY_CLAIMED           = "Already Claimed";
    string internal constant INVALID_PROOF             = "Invalid Proof";
    string internal constant INVALID_ROOT              = "Invalid Root";
    string internal constant NO_CONTRIBUTORS           = "No Contributors";
    string internal constant TOO_MANY_CONTRIBUTORS     = "Too Many Contributors";
    string internal constant TOO_MANY_PULL_REQUESTS    = "Too Many Pull Requests";
    string internal constant NO_PAYMENT_PERMISSION     = "No Payment Permission";
    string internal constant CLAIM_EXPIRED             = "Claim Expired";
    string internal constant STILL_CLAIMABLE           = "Still Claimable";
    string internal constant INVALID_SIGNATURE         = "Invalid Signature";
    string internal constant INVALID_ADDRESS           = "Invalid Address";
    string internal constant INVALID_AMOUNT            = "Invalid Amount";
    string internal constant INVALID_CLAIM_PERIOD      = "Invalid Claim Period";
    string internal constant INVALID_RECIPIENT         = "Invalid Recipient";
    string internal constant TOKEN_NOT_WHITELISTED     = "Token Not Whitelisted";
    string internal constant TOKEN_ALREADY_WHITELISTED = "Token Already Whitelisted";
<<<<<<< HEAD
    string internal constant SIGNATURE_EXPIRED         = "Signature Expired";
=======
    string internal constant INVALID_DEPOSIT_ID        = "Invalid Deposit ID";
>>>>>>> 45a06dc8
}<|MERGE_RESOLUTION|>--- conflicted
+++ resolved
@@ -29,9 +29,6 @@
     string internal constant INVALID_RECIPIENT         = "Invalid Recipient";
     string internal constant TOKEN_NOT_WHITELISTED     = "Token Not Whitelisted";
     string internal constant TOKEN_ALREADY_WHITELISTED = "Token Already Whitelisted";
-<<<<<<< HEAD
     string internal constant SIGNATURE_EXPIRED         = "Signature Expired";
-=======
     string internal constant INVALID_DEPOSIT_ID        = "Invalid Deposit ID";
->>>>>>> 45a06dc8
 }